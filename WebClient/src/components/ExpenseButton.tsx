--- conflicted
+++ resolved
@@ -27,7 +27,6 @@
         router.push(path);
     };
 
-<<<<<<< HEAD
     const expenseCategory = [
     {
         label: 'Operating Expenses',
@@ -77,59 +76,7 @@
         icon: IconMoneybag,
         color: theme.colors.green[6],
         path: '/reports/liquidation-report',
-    },
-=======
-    const menuItems = [
-        {
-            label: "Operating Expenses",
-            value: "operating-expenses",
-            icon: IconSettingsDollar,
-            color: theme.colors.blue[6],
-            path: "/reports/liquidation-report",
-        },
-        {
-            label: "Administrative Expenses",
-            value: "administrative-expenses",
-            icon: IconUsers,
-            color: theme.colors.pink[6],
-            path: "/reports/liquidation-report",
-        },
-        {
-            label: "Supplementary Feeding Fund",
-            value: "supplementary-feeding-fund",
-            icon: IconBowl,
-            color: theme.colors.cyan[6],
-            path: "/reports/liquidation-report",
-        },
-        {
-            label: "Clinic Fund",
-            value: "clinic-fund",
-            icon: IconHeartbeat,
-            color: theme.colors.red[6],
-            path: "/reports/liquidation-report",
-        },
-        {
-            label: "Faculty and Student Development Fund",
-            value: "faculty-student-development-fund",
-            icon: IconCalendarEvent,
-            color: theme.colors.grape[6],
-            path: "/reports/liquidation-report",
-        },
-        {
-            label: "HE Fund",
-            value: "he-fund",
-            icon: IconCooker,
-            color: theme.colors.yellow[6],
-            path: "/reports/liquidation-report",
-        },
-        {
-            label: "Revolving Fund",
-            value: "revolving-fund",
-            icon: IconMoneybag,
-            color: theme.colors.green[6],
-            path: "/reports/liquidation-report",
-        },
->>>>>>> 2373d483
+    }
     ];
 
     return (
