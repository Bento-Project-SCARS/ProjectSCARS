--- conflicted
+++ resolved
@@ -2,18 +2,10 @@
 
 import "@mantine/dates/styles.css";
 import { LoadingComponent } from "@/components/LoadingComponent/LoadingComponent";
-<<<<<<< HEAD
-
 import { useRouter, useSearchParams } from "next/navigation";
 import { Suspense, useState } from "react";
 import dayjs from "dayjs";
 
-=======
-import { useRouter, useSearchParams } from "next/navigation";
-import { Suspense, useState } from "react";
-import dayjs from "dayjs";
-
->>>>>>> 77c9aecd
 import {
     ActionIcon,
     Button,
@@ -33,11 +25,7 @@
     Title,
 } from "@mantine/core";
 import { MonthPickerInput, DateInput } from "@mantine/dates";
-<<<<<<< HEAD
 import { IconCalendar, IconPlus, IconTrash, IconUpload, IconX, IconHistory, IconReceipt2 } from "@tabler/icons-react";
-=======
-import { IconCalendar, IconPlus, IconTrash, IconUpload, IconX, IconReceipt2 } from "@tabler/icons-react";
->>>>>>> 77c9aecd
 import { SplitButton } from "@/components/SplitButton/SplitButton";
 
 interface PayrollDetails {
