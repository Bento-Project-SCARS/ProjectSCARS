--- conflicted
+++ resolved
@@ -1666,28 +1666,6 @@
                                 )}
                             </div>
                         </Group>
-<<<<<<< HEAD
-                    </Card>
-                )}
-
-                {/* Month Selection & Working Days */}
-                <Card withBorder>
-                    <Stack gap="md">
-                        <Group justify="space-between" align="center" className="flex-col sm:flex-row gap-4">
-                            <Text fw={500}>Period Covered</Text>
-                            <MonthPickerInput
-                                placeholder="Select month"
-                                value={selectedMonth}
-                                onChange={(value) => {
-                                    setSelectedMonth(value ? dayjs(value).toDate() : null);
-                                }}
-                                leftSection={<IconCalendar size={16} />}
-                                className="w-full sm:w-64"
-                                valueFormat="MMMM YYYY"
-                                maxDate={new Date()}
-                                required
-                            />
-=======
                         <Group gap="md" wrap="wrap">
                             <ActionIcon
                                 variant="subtle"
@@ -1698,7 +1676,6 @@
                             >
                                 <IconX size={20} />
                             </ActionIcon>
->>>>>>> 5256c073
                         </Group>
                     </Flex>
 
