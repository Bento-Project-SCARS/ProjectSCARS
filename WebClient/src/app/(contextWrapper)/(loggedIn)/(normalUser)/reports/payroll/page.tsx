"use client";

import "@mantine/dates/styles.css";
import { LoadingComponent } from "@/components/LoadingComponent/LoadingComponent";

<<<<<<< HEAD
export default function PayrollPage() {
    console.debug("Rendering PayrollPage");
    return <Text>Payroll</Text>;
=======
import { useRouter, useSearchParams } from "next/navigation";
import { Suspense, useState } from "react";
import dayjs from "dayjs";

import {
    ActionIcon,
    Button,
    Card,
    Divider,
    FileInput,
    Flex,
    Group,
    NumberInput,
    Paper,
    ScrollArea,
    Select,
    Stack,
    Table,
    Text,
    TextInput,
    Title,
} from "@mantine/core";
import { MonthPickerInput, DateInput } from "@mantine/dates";
import { IconCalendar, IconPlus, IconTrash, IconUpload, IconX, IconHistory, IconReceipt2 } from "@tabler/icons-react";
import { SplitButton } from "@/components/SplitButton/SplitButton";

interface PayrollDetails {
    name: string;
    date: Date | null;
    item: string;
    quantity: number;
    unit: string;
    amount: number;
    total: number;
}

function PayrollPageContent() {
    const router = useRouter();
    const searchParams = useSearchParams();
    const category = searchParams.get("category");

    const [reportPeriod, setReportPeriod] = useState<Date | null>(new Date());
    const [expenseItems, setExpenseItems] = useState<PayrollDetails[]>([
        {
            name: "1",
            date: null,
            item: "",
            quantity: 1,
            unit: "pcs",
            amount: 0,
            total: 0,
        },
    ]);
    const [attachments, setAttachments] = useState<File[]>([]);

    const handleClose = () => {
        router.push("/reports");
    };

    const addNewItem = () => {
        const newItem: PayrollDetails = {
            name: Date.now().toString(),
            date: reportPeriod ? dayjs(reportPeriod).startOf("month").toDate() : null,
            item: "",
            quantity: 1,
            unit: "pcs",
            amount: 0,
            total: 0,
        };
        setExpenseItems([...expenseItems, newItem]);
    };

    const removeItem = (id: string) => {
        if (expenseItems.length > 1) {
            setExpenseItems(expenseItems.filter((item) => item.name !== id));
        }
    };

    const updateItem = (id: string, field: keyof PayrollDetails, value: string | number | Date | null) => {
        setExpenseItems(
            expenseItems.map((item) => {
                if (item.name === id) {
                    const updatedItem = { ...item, [field]: value };

                    // Recalculate total when quantity or amount changes
                    if (field === "quantity" || field === "amount") {
                        updatedItem.total = updatedItem.quantity * updatedItem.amount;
                    }

                    return updatedItem;
                }
                return item;
            })
        );
    };

    const handleFileUpload = (files: File[]) => {
        if (files) {
            setAttachments([...attachments, ...files]);
        }
    };

    const removeAttachment = (index: number) => {
        setAttachments(attachments.filter((_, i) => i !== index));
    };

    const calculateTotalAmount = () => {
        return expenseItems.reduce((sum, item) => sum + item.total, 0);
    };

    const handleSubmitReport = () => {
        // TODO: Implement submit report functionality
        console.log("Submitting liquidation report:", {
            category,
            month: reportPeriod ? dayjs(reportPeriod).format("MMMM YYYY") : null,
            items: expenseItems,
            attachments,
            total: calculateTotalAmount(),
            status: "submitted",
        });
    };

    const handleSaveDraft = () => {
        // TODO: Implement save draft functionality
        console.log("Saving draft liquidation report:", {
            category,
            month: reportPeriod ? dayjs(reportPeriod).format("MMMM YYYY") : null,
            items: expenseItems,
            attachments,
            total: calculateTotalAmount(),
            status: "draft",
        });
    };

    const handlePreview = () => {
        // TODO: Implement preview functionality
        console.log("Previewing liquidation report:", {});
    };

    const getDateRange = () => {
        if (!reportPeriod) return { minDate: undefined, maxDate: undefined };

        const startOfMonth = dayjs(reportPeriod).startOf("month").toDate();
        const endOfMonth = dayjs(reportPeriod).endOf("month").toDate();

        return { minDate: startOfMonth, maxDate: endOfMonth };
    };

    const { minDate, maxDate } = getDateRange();

    return (
        <div className="max-w-7xl mx-auto p-4 sm:p-6">
            <Stack gap="lg">
                {/* Header */}
                <Flex justify="space-between" align="center" className="flex-col sm:flex-row gap-4">
                    <Group gap="md">
                        <div className="p-2 bg-blue-100 rounded-lg">
                            <IconReceipt2 size={40} />
                        </div>
                        <div>
                            <Title order={2} className="text-gray-800">
                                Payroll
                            </Title>
                            <Text size="sm" c="dimmed">
                                Create and manage staff payroll reports
                            </Text>
                        </div>
                    </Group>
                    <ActionIcon
                        variant="subtle"
                        color="gray"
                        size="lg"
                        onClick={handleClose}
                        className="hover:bg-gray-100"
                    >
                        <IconX size={20} />
                    </ActionIcon>
                </Flex>

                {/* Month Selection */}
                <Card withBorder>
                    <Group justify="space-between" align="center" className="flex-col sm:flex-row gap-4">
                        <Text fw={500}>Period Covered</Text>
                        <MonthPickerInput
                            placeholder="Select month"
                            value={reportPeriod}
                            onChange={(value) => {
                                if (typeof value === "string") {
                                    setReportPeriod(value ? new Date(value) : null);
                                } else {
                                    setReportPeriod(value);
                                }
                            }}
                            leftSection={<IconCalendar size={16} />}
                            className="w-full sm:w-64"
                            valueFormat="MMMM YYYY"
                            clearable
                            required
                        />
                    </Group>
                </Card>

                {/* Item Details Table */}
                <Card withBorder>
                    <Group justify="space-between" align="center" mb="md">
                        <Text fw={500}>Item Details</Text>
                        <Button
                            leftSection={<IconPlus size={16} />}
                            onClick={addNewItem}
                            variant="light"
                            className="bg-blue-50 hover:bg-blue-100"
                        >
                            Add Item
                        </Button>
                    </Group>

                    <div className="overflow-x-auto">
                        <ScrollArea>
                            <Table striped highlightOnHover className="min-w-full" style={{ minWidth: "800px" }}>
                                <Table.Thead>
                                    <Table.Tr>
                                        <Table.Th className="w-44">Name</Table.Th>
                                        <Table.Th className="w-52">Particulars</Table.Th>
                                        <Table.Th className="w-32">Quantity</Table.Th>
                                        <Table.Th className="w-32">Unit</Table.Th>
                                        <Table.Th className="w-36">Amount</Table.Th>
                                        <Table.Th className="w-36">Total</Table.Th>
                                        <Table.Th className="w-16"></Table.Th>
                                    </Table.Tr>
                                </Table.Thead>
                                <Table.Tbody>
                                    {expenseItems.map((item) => (
                                        <Table.Tr key={item.name}>
                                            <Table.Td>
                                                <DateInput
                                                    className="w-full"
                                                    placeholder="Select date"
                                                    value={item.date}
                                                    onChange={(date) => updateItem(item.name, "date", date)}
                                                    minDate={minDate}
                                                    maxDate={maxDate}
                                                    clearable
                                                    required
                                                />
                                            </Table.Td>
                                            <Table.Td>
                                                <TextInput
                                                    className="w-full"
                                                    placeholder="Enter item description"
                                                    value={item.item}
                                                    onChange={(e) =>
                                                        updateItem(item.name, "item", e.currentTarget.value)
                                                    }
                                                    required
                                                />
                                            </Table.Td>
                                            <Table.Td>
                                                <NumberInput
                                                    className="w-full"
                                                    placeholder="Qty"
                                                    value={item.quantity}
                                                    onChange={(value) =>
                                                        updateItem(item.name, "quantity", Number(value) || 1)
                                                    }
                                                    min={1}
                                                />
                                            </Table.Td>
                                            <Table.Td>
                                                <Select
                                                    className="w-full"
                                                    placeholder="Unit"
                                                    value={item.unit}
                                                    onChange={(value) => updateItem(item.name, "unit", value || "pcs")}
                                                    // data={unitOptions}
                                                />
                                            </Table.Td>
                                            <Table.Td>
                                                <NumberInput
                                                    className="w-full"
                                                    placeholder="0.00"
                                                    value={item.amount}
                                                    onChange={(value) =>
                                                        updateItem(item.name, "amount", Number(value) || 0)
                                                    }
                                                    min={0}
                                                    leftSection="₱"
                                                    hideControls
                                                />
                                            </Table.Td>
                                            <Table.Td>
                                                <Text fw={500}>₱{item.total.toFixed(2)}</Text>
                                            </Table.Td>
                                            <Table.Td>
                                                <ActionIcon
                                                    color="red"
                                                    variant="subtle"
                                                    onClick={() => removeItem(item.name)}
                                                    disabled={expenseItems.length === 1}
                                                    className="hover:bg-red-50"
                                                >
                                                    <IconTrash size={16} />
                                                </ActionIcon>
                                            </Table.Td>
                                        </Table.Tr>
                                    ))}
                                </Table.Tbody>
                            </Table>
                        </ScrollArea>
                    </div>

                    <Divider my="md" />

                    <Group justify="flex-end">
                        <div className="bg-gray-50 p-4 rounded-lg">
                            <Text size="lg" fw={700} className="text-gray-800">
                                Total Amount: ₱{calculateTotalAmount().toFixed(2)}
                            </Text>
                        </div>
                    </Group>
                </Card>

                {/* File Attachments */}
                <Card withBorder>
                    <Stack gap="md">
                        <Text fw={500}>Attachments</Text>

                        <FileInput
                            placeholder="Add attachment"
                            leftSection={<IconUpload size={18} />}
                            multiple
                            accept="image/*,.pdf"
                            onChange={handleFileUpload}
                            className="w-full sm:w-96"
                            size="md"
                            styles={{
                                input: {
                                    height: "48px",
                                    fontSize: "14px",
                                },
                            }}
                        />

                        {attachments.length > 0 && (
                            <div>
                                <Text size="sm" c="dimmed" mb="xs">
                                    Uploaded files:
                                </Text>
                                <Stack gap="xs">
                                    {attachments.map((file, index) => (
                                        <Paper key={index} p="xs" withBorder className="hover:bg-gray-50">
                                            <Group justify="space-between">
                                                <Text size="sm">{file.name}</Text>
                                                <ActionIcon
                                                    size="sm"
                                                    color="red"
                                                    variant="subtle"
                                                    onClick={() => removeAttachment(index)}
                                                    className="hover:bg-red-50"
                                                >
                                                    <IconX size={12} />
                                                </ActionIcon>
                                            </Group>
                                        </Paper>
                                    ))}
                                </Stack>
                            </div>
                        )}
                    </Stack>
                </Card>

                {/* Action Buttons */}
                <Group justify="flex-end" gap="md">
                    <Button variant="outline" onClick={handleClose} className="hover:bg-gray-100">
                        Cancel
                    </Button>
                    <SplitButton
                        onSubmit={handleSubmitReport}
                        onSaveDraft={handleSaveDraft}
                        onPreview={handlePreview}
                        className="bg-blue-600 hover:bg-blue-700"
                        disabled={!reportPeriod || expenseItems.some((item) => !item.date || !item.item)}
                    >
                        Submit Report
                    </SplitButton>
                </Group>
            </Stack>
        </div>
    );
}

export default function PayrollPage(): React.ReactElement {
    return (
        <Suspense fallback={<LoadingComponent message="Please wait..." />}>
            <PayrollPageContent />
        </Suspense>
    );
>>>>>>> 4bb8ee90
}<|MERGE_RESOLUTION|>--- conflicted
+++ resolved
@@ -3,11 +3,7 @@
 import "@mantine/dates/styles.css";
 import { LoadingComponent } from "@/components/LoadingComponent/LoadingComponent";
 
-<<<<<<< HEAD
 export default function PayrollPage() {
-    console.debug("Rendering PayrollPage");
-    return <Text>Payroll</Text>;
-=======
 import { useRouter, useSearchParams } from "next/navigation";
 import { Suspense, useState } from "react";
 import dayjs from "dayjs";
@@ -404,5 +400,4 @@
             <PayrollPageContent />
         </Suspense>
     );
->>>>>>> 4bb8ee90
 }