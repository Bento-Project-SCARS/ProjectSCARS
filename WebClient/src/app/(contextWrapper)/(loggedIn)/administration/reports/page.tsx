--- conflicted
+++ resolved
@@ -1,181 +1,5 @@
 "use client";
 
-<<<<<<< HEAD
-import { Accordion, ActionIcon, Button, Card, Flex, Group, Image, Text, TextInput } from "@mantine/core";
-import { IconEdit, IconPlus, IconSearch } from "@tabler/icons-react";
-import classes from "./accordion.module.css";
-
-const groceries = [
-    {
-        emoji: "⚙️",
-        value: "Operating Expenses",
-        description:
-            "These encompass the general costs associated with running the school canteen, such as salaries of personnel, utilities (water and electricity), supplies, and insurance.",
-    },
-    {
-        emoji: "🗂️",
-        value: "Administrative Expenses",
-        description:
-            "Administrative expenses refer to the overarching costs of business operations, including salaries, supplies, utility bills, insurance, and other general expenditures necessary for the canteen's functioning.",
-    },
-    {
-        emoji: "🔁",
-        value: "Revolving Fund",
-        description:
-            "This fund serves as the working capital for the canteen, ensuring continuous operations by covering the purchase of goods and other operational needs.",
-    },
-    {
-        emoji: "🏫",
-        value: "School Operation Fund",
-        description:
-            "Allocated 25% of the canteen's net income, this fund supports various school operational needs, including maintenance, minor repairs, and essential services.",
-    },
-    {
-        emoji: "🩺",
-        value: "Clinic Fund",
-        description:
-            "Designated 5% of the canteen's net income, this fund supports health-related services such as medical supplies and programs for student well-being.",
-    },
-    {
-        emoji: "🧵",
-        value: "HE Fund",
-        description:
-            "Receiving 10% of the canteen's net income, this fund enhances instructional materials and resources for Home Economics classes.",
-    },
-    {
-        emoji: "👨‍🏫",
-        value: "Faculty and Student Development Fund",
-        description:
-            "Allocated 15% of the canteen's net income, this fund supports the professional growth of teachers and holistic student development through training and educational activities.",
-    },
-    {
-        emoji: "🥗",
-        value: "Supplementary Feeding Fund",
-        description:
-            "This fund, comprising 35% of the canteen's net income, provides additional nutritious meals to undernourished pupils and students.",
-    },
-];
-
-export default function ReportsPage() {
-    console.debug("Rendering ReportsPage");
-
-    const items = groceries.map((item) => (
-        <Accordion.Item key={item.value} value={item.value}>
-            <Accordion.Control icon={item.emoji}>{item.value}</Accordion.Control>
-            <Accordion.Panel>{item.description}</Accordion.Panel>
-        </Accordion.Item>
-    ));
-
-    return (
-        <div>
-            <Flex mih={50} gap="xl" justify="flex-start" align="center" direction="row" wrap="nowrap">
-                <TextInput placeholder="Search for Schools" size="md" style={{ width: "400px" }} />
-
-                <Flex ml="auto" gap="sm" align="center">
-                    <ActionIcon size="input-md" variant="default">
-                        <IconSearch size={16} />
-                    </ActionIcon>
-
-                    <ActionIcon size="input-md" variant="default" aria-label="ActionIcon the same size as inputs">
-                        <IconEdit size={16} />
-                    </ActionIcon>
-
-                    <Button leftSection={<IconPlus size={16} />} variant="filled" color="green" size="md">
-                        New
-                    </Button>
-                </Flex>
-            </Flex>
-
-            <Flex
-                mih={50}
-                gap="xl"
-                justify="flex-start"
-                align="center"
-                direction="row"
-                wrap="nowrap"
-                style={{ marginTop: "10px" }}
-            >
-                <Card shadow="sm" padding="lg" radius="md" withBorder>
-                    <Card.Section component="a" href="https://mantine.dev/">
-                        <Image
-                            src="https://raw.githubusercontent.com/mantinedev/mantine/master/.demo/images/bg-8.png"
-                            height={160}
-                            alt="Liquidation Report"
-                        />
-                    </Card.Section>
-
-                    <Group justify="space-between" mt="md" mb="xs">
-                        <Text fw={500}>Liquidation Report</Text>
-                    </Group>
-
-                    <Text size="sm" c="dimmed">
-                        This report provides a detailed summary of expenses and revenues associated with the
-                        project/event, outlining all financial transactions to ensure transparency and proper
-                        accountability during the liquidation process.
-                    </Text>
-
-                    <Button color="blue" fullWidth mt="md" radius="md">
-                        Create Liquidation Report
-                    </Button>
-                </Card>
-
-                <Card shadow="sm" padding="lg" radius="md" withBorder>
-                    <Card.Section component="a" href="https://mantine.dev/">
-                        <Image
-                            src="https://raw.githubusercontent.com/mantinedev/mantine/master/.demo/images/bg-8.png"
-                            height={160}
-                            alt="Payroll Report"
-                        />
-                    </Card.Section>
-
-                    <Group justify="space-between" mt="md" mb="xs">
-                        <Text fw={500}>Payroll</Text>
-                    </Group>
-
-                    <Text size="sm" c="dimmed">
-                        This report summarizes employee compensation for the covered period, including salaries,
-                        deductions, benefits, and net pay, ensuring accurate and transparent payroll processing.
-                    </Text>
-
-                    <Button color="blue" fullWidth mt="md" radius="md">
-                        Create Payroll
-                    </Button>
-                </Card>
-
-                <Card shadow="sm" padding="lg" radius="md" withBorder>
-                    <Card.Section component="a" href="https://mantine.dev/">
-                        <Image
-                            src="https://raw.githubusercontent.com/mantinedev/mantine/master/.demo/images/bg-8.png"
-                            height={160}
-                            alt="Disbursement Sheet"
-                        />
-                    </Card.Section>
-
-                    <Group justify="space-between" mt="md" mb="xs">
-                        <Text fw={500}>Disbursement Voucher</Text>
-                    </Group>
-
-                    <Text size="sm" c="dimmed">
-                        This voucher documents the release of funds for authorized expenses, detailing the purpose,
-                        amount, payee, and supporting approvals to ensure proper financial accountability.
-                    </Text>
-
-                    <Button color="blue" fullWidth mt="md" radius="md">
-                        Create Disbursement Voucher
-                    </Button>
-                </Card>
-            </Flex>
-
-            <Accordion
-                style={{ marginTop: "20px" }}
-                defaultValue="Apples"
-                classNames={{ chevron: classes.chevron }}
-                chevron={<IconPlus className={classes.icon} />}
-            >
-                {items}
-            </Accordion>
-        </div>
-=======
 import { useState } from "react";
 import { useRouter } from "next/navigation";
 
@@ -525,6 +349,5 @@
                 <Pagination total={Math.ceil(filteredReports.length / 10)} />
             </Group>
         </Stack>
->>>>>>> 21af2609
     );
 }