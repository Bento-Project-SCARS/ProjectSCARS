"use client";

import { CreateUserComponent } from "@/components/UserManagement/CreateUserComponent";
import { EditUserComponent } from "@/components/UserManagement/EditUserComponent";
import { GetAllRoles, RequestVerificationEmail } from "@/lib/api/auth";
import { GetAllSchools } from "@/lib/api/school";
import { GetAllUsers, GetUserAvatar, GetUsersQuantity, UpdateUserInfo, UploadUserAvatar } from "@/lib/api/user";
import { roles } from "@/lib/info";
import { RoleType, SchoolType, UserPublicType } from "@/lib/types";
import {
    ActionIcon,
    Avatar,
    Checkbox,
    Flex,
    Group,
    Pagination,
    Table,
    TableTbody,
    TableTd,
    TableTh,
    TableThead,
    TableTr,
    Text,
    TextInput,
    Tooltip,
} from "@mantine/core";
import { notifications } from "@mantine/notifications";
import {
    IconCheck,
    IconCircleDashedCheck,
    IconCircleDashedX,
    IconEdit,
    IconLock,
    IconLockOpen,
    IconMail,
    IconPlus,
    IconSearch,
    IconSendOff,
    IconUser,
    IconUserExclamation,
    IconX,
} from "@tabler/icons-react";
import { motion } from "motion/react";
import { JSX, useEffect, useState } from "react";

export default function UsersPage(): JSX.Element {
    const userPerPage = 10; // Number of users per page
    const [searchTerm, setSearchTerm] = useState("");
    const [avatars, setAvatars] = useState<Map<string, string>>(new Map());
    const [avatarsRequested, setAvatarsRequested] = useState<Set<string>>(new Set());
    const [availableRoles, setAvailableRoles] = useState<RoleType[]>([]);
    const [availableSchools, setAvailableSchools] = useState<SchoolType[]>([]); // Assuming schools are strings for simplicity

    const [users, setUsers] = useState<UserPublicType[]>([]);
    const [selected, setSelected] = useState<Set<number>>(new Set());

    const [fetchUsersErrorShown, setFetchUsersErrorShown] = useState(false);
    const [fetchRolesErrorShown, setFetchRolesErrorShown] = useState(false);
    const [currentPage, setCurrentPage] = useState(1);
    const [totalPages, setTotalPages] = useState(1);

    const [selectedUser, setSelectedUser] = useState<UserPublicType | null>(null);
    const [selectedUserIndex, setSelectedUserIndex] = useState<number | null>(null);

    const [openCreateUserModal, setOpenCreateUserModal] = useState(false);

    const handleSearch = () => {};
    const handleCreate = () => {
        console.debug("Creating new user");
        setOpenCreateUserModal(true);
    };
    const handleEdit = (index: number, user: UserPublicType) => {
        console.debug(`Editing user ${index}`, user);
        setSelectedUserIndex(index);
        setSelectedUser(user);
    };

    const toggleSelected = (index: number) => {
        const updated = new Set(selected);
        if (updated.has(index)) updated.delete(index);
        else updated.add(index);
        setSelected(updated);
    };

    const fetchUserAvatar = (avatarUrn: string): string | undefined => {
        if (avatarsRequested.has(avatarUrn) && avatars.has(avatarUrn)) {
            return avatars.get(avatarUrn);
        } else if (avatarsRequested.has(avatarUrn)) {
            return undefined; // Avatar is requested but not yet available
        }
        setAvatarsRequested((prev) => new Set(prev).add(avatarUrn));
        GetUserAvatar(avatarUrn)
            .then((blob) => {
                const url = URL.createObjectURL(blob);
                setAvatars((prev) => new Map(prev).set(avatarUrn, url));
                return url;
            })
            .catch((error) => {
                console.error("Failed to fetch user avatar:", error);
                notifications.show({
                    id: "fetch-user-avatar-error",
                    title: "Error",
                    message: "Failed to fetch user avatar.",
                    color: "red",
                    icon: <IconUserExclamation />,
                });
                return undefined;
            });
    };

    const fetchUsers = async (page: number) => {
        setCurrentPage(page);
        const pageOffset = (page - 1) * userPerPage;
        GetUsersQuantity()
            .then((quantity) => {
                setTotalPages(Math.ceil(quantity / userPerPage));
            })
            .catch((error) => {
                console.error("Failed to fetch users quantity:", error);
                notifications.show({
                    id: "fetch-users-quantity-error",
                    title: "Error",
                    message: "Failed to fetch users quantity. Please try again later.",
                    color: "red",
                    icon: <IconUserExclamation />,
                });
                setTotalPages(1); // Default to 1 page if fetching fails
            });
        await GetAllUsers(pageOffset, userPerPage)
            .then((data) => {
                setUsers(data);
            })
            .catch((error) => {
                console.error("Failed to fetch users:", error);
                if (!fetchUsersErrorShown) {
                    setFetchUsersErrorShown(true);
                    notifications.show({
                        id: "fetch-users-error",
                        title: "Failed to fetch users list",
                        message: "Please try again later.",
                        color: "red",
                        icon: <IconUserExclamation />,
                    });
                    setUsers([]);
                }
            });
    };

    useEffect(() => {
        const fetchRoles = async () => {
            await GetAllRoles()
                .then((data) => {
                    setAvailableRoles(data);
                })
                .catch((error) => {
                    console.error("Failed to fetch roles:", error);
                    if (!fetchRolesErrorShown) {
                        setFetchRolesErrorShown(true);
                        notifications.show({
                            id: "fetch-roles-error",
                            title: "Failed to fetch roles",
                            message: "Please try again later.",
                            color: "red",
                            icon: <IconUserExclamation />,
                        });
                        setAvailableRoles([]);
                    }
                });
        };
        const fetchSchools = async () => {
            await GetAllSchools(0, 99)
                .then((data) => {
                    setAvailableSchools(data);
                })
                .catch((error) => {
                    console.error("Failed to fetch schools:", error);
                    notifications.show({
                        id: "fetch-schools-error",
                        title: "Error",
                        message: "Failed to fetch schools. Please try again later.",
                        color: "red",
                        icon: <IconUserExclamation />,
                    });
                });
        };

        fetchRoles();
        fetchUsers(1);
        fetchSchools();
        // eslint-disable-next-line react-hooks/exhaustive-deps
    }, [fetchRolesErrorShown, setUsers, fetchUsersErrorShown]);

    //Function to for Hover and Mouse Tracking on User Card
<<<<<<< HEAD
    const [hoveredUser, setHoveredUser] = useState< UserPublicType | null>(null);
    const [mouseX, setMouseX] = useState(0);
    const [mouseY, setMouseY] = useState(0);

    useEffect(() => {
        const handleMouseMove = (e: MouseEvent) => {
            setMouseX(e.clientX);
            setMouseY(e.clientY);
        };
        window.addEventListener("mousemove", handleMouseMove);
        return () => window.removeEventListener("mousemove", handleMouseMove);
    }, []);
=======
    // const [hoveredUser, setHoveredUser] = useState<UserPublicType | null>(null);
    // const [mouseX, setMouseX] = useState(0);
    // const [mouseY, setMouseY] = useState(0);
    //
    // useEffect(() => {
    //     const handleMouseMove = (e: MouseEvent) => {
    //         setMouseX(e.clientX);
    //         setMouseY(e.clientY);
    //     };
    //     window.addEventListener("mousemove", handleMouseMove);
    //     return () => window.removeEventListener("mousemove", handleMouseMove);
    // }, []);
>>>>>>> 77c9aecd

    console.debug("Rendering UsersPage");
    return (
        <>
            <Flex mih={50} gap="xl" justify="flex-start" align="center" direction="row" wrap="nowrap">
                <TextInput
                    placeholder="Search for users"
                    value={searchTerm}
                    onChange={(e) => setSearchTerm(e.currentTarget.value)}
                    size="md"
                    style={{ width: "400px" }}
                />
                <Flex ml="auto" gap="sm" align="center">
                    <ActionIcon size="input-md" variant="filled" color="blue" onClick={handleCreate}>
                        <IconPlus size={18} />
                    </ActionIcon>
                    <ActionIcon size="input-md" variant="default" onClick={handleSearch}>
                        <IconSearch size={16} />
                    </ActionIcon>
                </Flex>
            </Flex>
            <Table highlightOnHover stickyHeader stickyHeaderOffset={60}>
                <TableThead>
                    <TableTr>
                        <TableTh></TableTh> {/* Checkbox and Avatar */}
                        <TableTh>Username</TableTh>
                        <TableTh>Email</TableTh>
                        <TableTh>Name</TableTh>
                        <TableTh>Assigned School</TableTh>
                        <TableTh>Role</TableTh>
                        <TableTh></TableTh>
                        <TableTh></TableTh>
                        <TableTh>Edit</TableTh>
                    </TableTr>
                </TableThead>
                <TableTbody>
                    {users.map((user, index) => (
                        <TableTr
                            key={index}
                            bg={selected.has(index) ? "gray.1" : undefined}
                            // onMouseEnter={() => setHoveredUser(user)}
                            // onMouseLeave={() => setHoveredUser(null)}
                        >
                            {/* Checkbox and Avatar */}
                            <TableTd>
                                <Group>
                                    <Checkbox checked={selected.has(index)} onChange={() => toggleSelected(index)} />
                                    {user.avatarUrn ? (
                                        <Avatar radius="xl" src={fetchUserAvatar(user.avatarUrn)}>
                                            <IconUser />
                                        </Avatar>
                                    ) : (
                                        <Avatar
                                            radius="xl"
                                            name={user.nameFirst + " " + user.nameLast}
                                            color="initials"
                                        />
                                    )}
                                </Group>
                            </TableTd>
                            <TableTd c={user.deactivated ? "dimmed" : undefined}>{user.username}</TableTd>
                            <TableTd c={user.deactivated ? "dimmed" : undefined}>
                                <Group gap="xs" align="center">
                                    {user.email &&
                                        (user.emailVerified ? (
                                            <Tooltip label="Email verified" position="bottom" withArrow>
                                                <IconCircleDashedCheck size={16} color="green" />
                                            </Tooltip>
                                        ) : (
                                            <Tooltip
                                                label="Email not verified (Click to send verification mail)"
                                                position="bottom"
                                                withArrow
                                            >
                                                <motion.div
                                                    whileTap={{ scale: 0.9 }}
                                                    whileHover={{ scale: 1.05 }}
                                                    style={{
                                                        display: "flex",
                                                        alignItems: "center",
                                                        justifyContent: "center",
                                                    }}
                                                >
                                                    <IconCircleDashedX
                                                        size={16}
                                                        color="gray"
                                                        onClick={() => {
                                                            try {
                                                                RequestVerificationEmail();
                                                                notifications.show({
                                                                    id: "verification-email-sent",
                                                                    title: "Verification Email Sent",
                                                                    message:
                                                                        "Please check your email and click the link to verify your email.",
                                                                    color: "blue",
                                                                    icon: <IconMail />,
                                                                });
                                                            } catch (error) {
                                                                if (error instanceof Error) {
                                                                    notifications.show({
                                                                        id: "verification-email-error",
                                                                        title: "Error",
                                                                        message: `Failed to send verification email: ${error.message}`,
                                                                        color: "red",
                                                                        icon: <IconSendOff />,
                                                                    });
                                                                } else {
                                                                    notifications.show({
                                                                        id: "verification-email-error-unknown",
                                                                        title: "Error",
                                                                        message:
                                                                            "Failed to send verification email. Please try again later.",
                                                                        color: "red",
                                                                        icon: <IconSendOff />,
                                                                    });
                                                                }
                                                            }
                                                        }}
                                                    />
                                                </motion.div>
                                            </Tooltip>
                                        ))}
                                    {user.email ? (
                                        user.email
                                    ) : (
                                        <Text size="sm" c="dimmed">
                                            N/A
                                        </Text>
                                    )}
                                </Group>
                            </TableTd>
                            <TableTd c={user.deactivated ? "dimmed" : undefined}>
                                {user.nameFirst == null && user.nameMiddle == null && user.nameLast == null && (
                                    <Text size="sm" c="dimmed">
                                        N/A
                                    </Text>
                                )}
                                {user.nameFirst}{" "}
                                {user.nameMiddle
                                    ? user.nameMiddle
                                          .split(" ")
                                          .map((n) => n[0])
                                          .join(".") + ". "
                                    : ""}
                                {user.nameLast}
                            </TableTd>
                            <TableTd c={user.deactivated ? "dimmed" : undefined}>
                                {user.schoolId ? (
                                    availableSchools.find((school) => school.id === user.schoolId)?.name || (
                                        <Text size="sm" c="dimmed">
                                            N/A
                                        </Text>
                                    )
                                ) : (
                                    <Text size="sm" c="dimmed">
                                        N/A
                                    </Text>
                                )}
                            </TableTd>
                            <TableTd c={user.deactivated ? "dimmed" : undefined}>{roles[user.roleId]}</TableTd>
                            <TableTd>
                                <Tooltip
                                    label={user.deactivated ? "User is deactivated" : "User is active"}
                                    position="bottom"
                                    withArrow
                                >
                                    {user.deactivated ? <IconLock color="gray" /> : <IconLockOpen color="green" />}
                                </Tooltip>
                            </TableTd>
                            <TableTd>
                                <Tooltip label="Force Update Required" position="bottom" withArrow>
                                    {user.forceUpdateInfo ? <IconCheck color="gray" /> : <IconX color="gray" />}
                                </Tooltip>
                            </TableTd>
                            <TableTd>
                                <Tooltip label="Edit User" position="bottom" openDelay={500} withArrow>
                                    <ActionIcon variant="light" onClick={() => handleEdit(index, user)}>
                                        <IconEdit size={16} />
                                    </ActionIcon>
                                </Tooltip>
                            </TableTd>
                        </TableTr>
                    ))}
                </TableTbody>
            </Table>
            {/* <AnimatePresence>
                {hoveredUser && (
                    <motion.div
                        initial={{ opacity: 0, scale: 0.95 }}
                        animate={{ opacity: 1, scale: 1 }}
                        exit={{ opacity: 0, scale: 0.95 }}
                        transition={{ type: "spring", stiffness: 300, damping: 20 }}
                        style={{
                            position: "fixed",
                            top: mouseY + 16,
                            left: mouseX + 16,
                            zIndex: 1000,
                            pointerEvents: "none",
                        }}
                    >
                        <Card shadow="md" radius="md" withBorder style={{ width: 250 }}>
                            <Stack gap="xs">
                                <Group>
                                    {hoveredUser.avatarUrn ? (
                                        <Avatar radius="xl" src={fetchUserAvatar(hoveredUser.avatarUrn)}>
                                            <IconUser />
                                        </Avatar>
                                    ) : (
                                        <Avatar
                                            radius="xl"
                                            name={hoveredUser.nameFirst + " " + hoveredUser.nameLast}
                                            color="initials"
                                        />
                                    )}
                                    <Stack gap={0}>
                                        <Text fw={500}>
                                            {hoveredUser.nameFirst}{" "}
                                            {hoveredUser.nameMiddle
                                                ? hoveredUser.nameMiddle
                                                      .split(" ")
                                                      .map((n) => n[0])
                                                      .join(".") + ". "
                                                : ""}
                                            {hoveredUser.nameLast}
                                        </Text>
                                        <Text size="sm" c="dimmed">
                                            {hoveredUser.email}
                                        </Text>
                                        <Text size="xs" c="dimmed">
                                            {roles[hoveredUser.roleId]}
                                        </Text>
                                    </Stack>
                                </Group>
                            </Stack>
                        </Card>
                    </motion.div>
                )}
            </AnimatePresence> */}
            <Group justify="center">
                <Pagination value={currentPage} onChange={fetchUsers} total={totalPages} mt="md" />
            </Group>
            {selectedUserIndex !== null && selectedUser !== null && (
                <EditUserComponent
                    index={selectedUserIndex}
                    user={selectedUser}
                    availableSchools={availableSchools}
                    availableRoles={availableRoles}
                    currentPage={currentPage}
                    fetchUsers={fetchUsers}
                    setUsers={setUsers}
                    UpdateUserInfo={UpdateUserInfo}
                    UploadUserAvatar={UploadUserAvatar}
                    fetchUserAvatar={fetchUserAvatar}
                />
            )}
            {openCreateUserModal === true && (
                <CreateUserComponent
                    modalOpen={openCreateUserModal}
                    setModalOpen={setOpenCreateUserModal}
                    fetchUsers={fetchUsers}
                    currentPage={currentPage}
                    availableSchools={availableSchools}
                    availableRoles={availableRoles}
                    UpdateUserInfo={UpdateUserInfo}
                />
            )}
        </>
    );
}<|MERGE_RESOLUTION|>--- conflicted
+++ resolved
@@ -191,20 +191,6 @@
     }, [fetchRolesErrorShown, setUsers, fetchUsersErrorShown]);
 
     //Function to for Hover and Mouse Tracking on User Card
-<<<<<<< HEAD
-    const [hoveredUser, setHoveredUser] = useState< UserPublicType | null>(null);
-    const [mouseX, setMouseX] = useState(0);
-    const [mouseY, setMouseY] = useState(0);
-
-    useEffect(() => {
-        const handleMouseMove = (e: MouseEvent) => {
-            setMouseX(e.clientX);
-            setMouseY(e.clientY);
-        };
-        window.addEventListener("mousemove", handleMouseMove);
-        return () => window.removeEventListener("mousemove", handleMouseMove);
-    }, []);
-=======
     // const [hoveredUser, setHoveredUser] = useState<UserPublicType | null>(null);
     // const [mouseX, setMouseX] = useState(0);
     // const [mouseY, setMouseY] = useState(0);
@@ -217,7 +203,6 @@
     //     window.addEventListener("mousemove", handleMouseMove);
     //     return () => window.removeEventListener("mousemove", handleMouseMove);
     // }, []);
->>>>>>> 77c9aecd
 
     console.debug("Rendering UsersPage");
     return (
